/**
 * @file TaskForm.jsx
 * @description Este componente es un formulario que permite al usuario añadir nuevas tareas.
 * Incluye campos para el nombre de la tarea, la categoría y la fecha de vencimiento.
 *
 * Utiliza `useState` para manejar el estado interno del formulario.
 *
 * Importa `FiPlus` de `react-icons/fi` para agregar un icono en el botón de envío.
 */

/* eslint-disable react/prop-types */
// La línea anterior desactiva temporalmente las advertencias de ESLint relacionadas con las prop-types.
// Esto es útil si las prop-types no se están utilizando pero se planea hacerlo más adelante.

import React from 'react';
import { useState } from "react";
import { FiPlus } from "react-icons/fi";
import "./TaskForm.css";

/**
 * TaskForm es un componente funcional que renderiza un formulario para añadir nuevas tareas.
 *
 * @function TaskForm
 * @param {Object} props - Las propiedades recibidas por el componente.
 * @param {Function} props.addTask - Función para añadir una nueva tarea a la lista.
 * @param {Function} props.onClose - Función para cerrar el modal después de añadir la tarea.
 * @returns {JSX.Element} JSX que representa el formulario de creación de tareas.
 */
function TaskForm({ addTask, onClose }) {
  // useState hooks para manejar los valores de los inputs del formulario.
  const [newTask, setNewTask] = useState(""); // Estado para el nombre de la nueva tarea.
  const [description, setDescription] = useState(""); // Estado para la descripcion de la nueva tarea.
  const [category, setCategory] = useState(""); // Estado para la categoría de la tarea.
  const [dueDate, setDueDate] = useState(""); // Estado para la fecha de vencimiento de la tarea.

  /**
   * Maneja el evento de envío del formulario.
   *
   * @function handleSubmit
   * @param {Object} e - El evento de envío del formulario.
   * @description Evita el comportamiento por defecto del formulario, verifica que el campo de la tarea no esté vacío,
   * y luego llama a la función `addTask` para añadir la nueva tarea.
   */
  const handleSubmit = (e) => {
    e.preventDefault();
    if (newTask.trim()) {
      addTask(newTask, description, category, dueDate);
      setNewTask("");
      setCategory("");
      setDescription("");
      setDueDate("");
      onClose(); // Cierra el modal después de añadir la tarea
    }
  };

  return (
    // Formulario para añadir una nueva tarea
    <form className="task-form" onSubmit={handleSubmit}>
<<<<<<< HEAD
      {/* Campo de entrada de texto para el nombre de la nueva tarea */}
      <input
        type="text"
        placeholder="Nueva tarea..."
        title="Nueva tarea..."
        value={newTask}
        onChange={(e) => setNewTask(e.target.value)}
      />

      <input
        type="text"
        placeholder="Descripción..."
        title="Descripción..."
        value={description}
        onChange={(e) => setDescription(e.target.value)}
      />

      {/* Selector para elegir la categoría de la tarea */}
      <select value={category} title="Categorias" onChange={(e) => setCategory(e.target.value)}>
        <option value="">Categoría</option>
        <option value="Trabajo">Trabajo</option>
        <option value="Personal">Personal</option>
        <option value="Hogar">Hogar</option>
      </select>
=======
      <div className="form-group">
        <label htmlFor="newTask">Nueva tarea</label>
        <input
          id="newTask"
          type="text"
          placeholder="Agrega una nueva tarea"
          value={newTask}
          onChange={(e) => setNewTask(e.target.value)}
        />
      </div>

      <div className="form-group">
        <label htmlFor="description">Descripción</label>
        <input
          id="description"
          type="text"
          placeholder="Descripción de la tarea"
          value={description}
          onChange={(e) => setDescription(e.target.value)}
        />
      </div>

      <div className="form-group">
        <label htmlFor="category">Categoría</label>
        <select id="category" value={category} onChange={(e) => setCategory(e.target.value)}>
          <option value="">Selecciona una categoría</option>
          <option value="Trabajo">Trabajo</option>
          <option value="Personal">Personal</option>
          <option value="Hogar">Hogar</option>
        </select>
      </div>
>>>>>>> 32d92678

      <div className="form-group">
        <label htmlFor="dueDate">Fecha de vencimiento</label>
        <input
          id="dueDate"
          placeholder="Selecciona una fecha"
          type="date"
          value={dueDate}
          onChange={(e) => setDueDate(e.target.value)}
        />
      </div>

<<<<<<< HEAD
      {/* Botón para enviar el formulario y añadir la tarea */}
      <button type="submit" title="Agregar Tarea" aria-label="Agregar tarea">
        <FiPlus size={20} /> {/* Icono "+" para el botón */}
=======
      <button type="submit" aria-label="Agregar tarea" className="btn-primary">
        <FiPlus /> Agregar tarea
>>>>>>> 32d92678
      </button>
    </form>
  );
}

// Exporta el componente TaskForm para que pueda ser importado y utilizado en otros archivos.
export default TaskForm;<|MERGE_RESOLUTION|>--- conflicted
+++ resolved
@@ -56,32 +56,6 @@
   return (
     // Formulario para añadir una nueva tarea
     <form className="task-form" onSubmit={handleSubmit}>
-<<<<<<< HEAD
-      {/* Campo de entrada de texto para el nombre de la nueva tarea */}
-      <input
-        type="text"
-        placeholder="Nueva tarea..."
-        title="Nueva tarea..."
-        value={newTask}
-        onChange={(e) => setNewTask(e.target.value)}
-      />
-
-      <input
-        type="text"
-        placeholder="Descripción..."
-        title="Descripción..."
-        value={description}
-        onChange={(e) => setDescription(e.target.value)}
-      />
-
-      {/* Selector para elegir la categoría de la tarea */}
-      <select value={category} title="Categorias" onChange={(e) => setCategory(e.target.value)}>
-        <option value="">Categoría</option>
-        <option value="Trabajo">Trabajo</option>
-        <option value="Personal">Personal</option>
-        <option value="Hogar">Hogar</option>
-      </select>
-=======
       <div className="form-group">
         <label htmlFor="newTask">Nueva tarea</label>
         <input
@@ -92,6 +66,14 @@
           onChange={(e) => setNewTask(e.target.value)}
         />
       </div>
+      {/* Campo de entrada de texto para el nombre de la nueva tarea */}
+      <input
+        type="text"
+        placeholder="Nueva tarea..."
+        title="Nueva tarea..."
+        value={newTask}
+        onChange={(e) => setNewTask(e.target.value)}
+      />
 
       <div className="form-group">
         <label htmlFor="description">Descripción</label>
@@ -113,7 +95,6 @@
           <option value="Hogar">Hogar</option>
         </select>
       </div>
->>>>>>> 32d92678
 
       <div className="form-group">
         <label htmlFor="dueDate">Fecha de vencimiento</label>
@@ -126,14 +107,8 @@
         />
       </div>
 
-<<<<<<< HEAD
-      {/* Botón para enviar el formulario y añadir la tarea */}
-      <button type="submit" title="Agregar Tarea" aria-label="Agregar tarea">
-        <FiPlus size={20} /> {/* Icono "+" para el botón */}
-=======
       <button type="submit" aria-label="Agregar tarea" className="btn-primary">
         <FiPlus /> Agregar tarea
->>>>>>> 32d92678
       </button>
     </form>
   );
