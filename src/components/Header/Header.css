.header {
  background: linear-gradient(135deg, #6e8efb, #a777e3);
  color: white;
  text-align: center;
  padding: 30px 0;
  margin-bottom: 30px;
  width: 100%;
  box-sizing: border-box;
  box-shadow: 0 4px 6px rgba(0, 0, 0, 0.1);
  border-radius: 0 0 20px 20px; /* Bordes redondeados en la parte inferior */
}

.header h1 {
  margin: 0;
<<<<<<< HEAD
  font-size: 2rem;
  color: #333;
  font-weight: 600;
  letter-spacing: 1px;
  animation: fadeIn 2s ease-in-out;
  transition: transform 0.3s ease-in-out, color 0.3s ease-in-out;
}

.header h1:hover {
  color: orange;
  transform: translateY(-10px);
}

@keyframes fadeIn {
  from { opacity: 0; }
  to { opacity: 1; }
=======
  font-size: 2.5rem;
  font-weight: 700;
  letter-spacing: 2px;
  text-transform: uppercase;
  position: relative;
  display: inline-block;
}

.header h1::after {
  content: '';
  position: absolute;
  bottom: -10px;
  left: 50%;
  width: 60%;
  height: 4px;
  background-color: #fff;
  transform: translateX(-50%);
  transition: width 0.3s ease;
  border-radius: 2px; /* Bordes redondeados para la línea debajo del título */
}

.header h1:hover::after {
  width: 80%;
}

@media (max-width: 768px) {
  .header {
    padding: 20px 0;
    border-radius: 0 0 15px 15px; /* Bordes redondeados más pequeños en pantallas móviles */
  }

  .header h1 {
    font-size: 2rem;
  }
}

@keyframes colorChange {
  0% { color: #ffffff; }
  50% { color: #ffd700; }
  100% { color: #ffffff; }
}

.header h1 {
  animation: colorChange 5s infinite;
>>>>>>> 32d92678
}<|MERGE_RESOLUTION|>--- conflicted
+++ resolved
@@ -12,24 +12,6 @@
 
 .header h1 {
   margin: 0;
-<<<<<<< HEAD
-  font-size: 2rem;
-  color: #333;
-  font-weight: 600;
-  letter-spacing: 1px;
-  animation: fadeIn 2s ease-in-out;
-  transition: transform 0.3s ease-in-out, color 0.3s ease-in-out;
-}
-
-.header h1:hover {
-  color: orange;
-  transform: translateY(-10px);
-}
-
-@keyframes fadeIn {
-  from { opacity: 0; }
-  to { opacity: 1; }
-=======
   font-size: 2.5rem;
   font-weight: 700;
   letter-spacing: 2px;
@@ -74,5 +56,4 @@
 
 .header h1 {
   animation: colorChange 5s infinite;
->>>>>>> 32d92678
 }